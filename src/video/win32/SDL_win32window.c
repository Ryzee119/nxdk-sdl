--- conflicted
+++ resolved
@@ -250,55 +250,7 @@
         WIN_SetError("Couldn't create window");
         return -1;
     }
-<<<<<<< HEAD
-	/*Disable Tablet support, replace with multi-touch.*/
-#if 0 
-    /* we're configuring the tablet data. See Wintab reference for more info */
-    if (videodata->wintabDLL
-        && videodata->WTInfoA(WTI_DEFSYSCTX, 0, &lc) != 0) {
-        lc.lcPktData = PACKETDATA;
-        lc.lcPktMode = PACKETMODE;
-        lc.lcOptions |= CXO_MESSAGES;
-        lc.lcOptions |= CXO_SYSTEM;
-        lc.lcMoveMask = PACKETDATA;
-        lc.lcBtnDnMask = lc.lcBtnUpMask = PACKETDATA;
-        videodata->WTInfoA(WTI_DEVICES, DVC_X, &TabX);
-        videodata->WTInfoA(WTI_DEVICES, DVC_Y, &TabY);
-        lc.lcInOrgX = 0;
-        lc.lcInOrgY = 0;
-        lc.lcInExtX = TabX.axMax;
-        lc.lcInExtY = TabY.axMax;
-        lc.lcOutOrgX = 0;
-        lc.lcOutOrgY = 0;
-        lc.lcOutExtX = GetSystemMetrics(SM_CXSCREEN);
-        lc.lcOutExtY = -GetSystemMetrics(SM_CYSCREEN);
-        if (window->id > highestId) {
-            HCTX *tmp_hctx;
-            highestId = window->id;
-            tmp_hctx =
-                (HCTX *) SDL_realloc(g_hCtx, (highestId + 1) * sizeof(HCTX));
-            if (!tmp_hctx) {
-                SDL_OutOfMemory();
-                DestroyWindow(hwnd);
-                return -1;
-            }
-            g_hCtx = tmp_hctx;
-        }
-        g_hCtx[window->id] = videodata->WTOpenA(hwnd, &lc, TRUE);
-    }
-#else 
 	//RegisterTouchWindow(hwnd, 0);
-#endif 
-#ifndef _WIN32_WCE              /* has no RawInput */
-    /* we're telling the window, we want it to report raw input events from mice */
-    Rid.usUsagePage = 0x01;
-    Rid.usUsage = 0x02;
-    Rid.dwFlags = RIDEV_INPUTSINK;
-    Rid.hwndTarget = hwnd;
-    RegisterRawInputDevices(&Rid, 1, sizeof(Rid));
-#endif
-=======
->>>>>>> b07db7e9
 
     WIN_PumpEvents(_this);
 
